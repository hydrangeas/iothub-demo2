--- conflicted
+++ resolved
@@ -1,10 +1,7 @@
 using MachineLog.Collector.Models;
 using MachineLog.Common.Models;
-<<<<<<< HEAD
 using MachineLog.Common.Utilities;
-=======
 using MachineLog.Common.Synchronization;
->>>>>>> b4e91318
 using Microsoft.Extensions.Logging;
 using Microsoft.Extensions.Options;
 using System.Collections.Concurrent;
@@ -16,11 +13,7 @@
 /// <summary>
 /// バッチ処理サービスの実装
 /// </summary>
-<<<<<<< HEAD
 public class BatchProcessorService : AsyncDisposableBase<BatchProcessorService>, IBatchProcessorService
-=======
-public class BatchProcessorService : IBatchProcessorService, IDisposable, IAsyncDisposable
->>>>>>> b4e91318
 {
   private readonly ILogger<BatchProcessorService> _logger;
   private readonly BatchConfig _config;
@@ -33,7 +26,6 @@
   private readonly AsyncLock _processingLock;
   private readonly SemaphoreSlim _batchSizeLock = new SemaphoreSlim(1, 1);
   private readonly ReaderWriterLockSlim _queueLock = new ReaderWriterLockSlim(LockRecursionPolicy.SupportsRecursion);
-  private bool _isDisposed;
 
   /// <summary>
   /// コンストラクタ
@@ -64,13 +56,8 @@
   /// </summary>
   public virtual async Task<bool> AddToBatchAsync(LogEntry entry, CancellationToken cancellationToken = default)
   {
-<<<<<<< HEAD
-    // オブジェクトが破棄済みの場合は例外をスロー
-    ThrowIfDisposed();
-=======
-    if (_isDisposed)
-      throw new ObjectDisposedException(nameof(BatchProcessorService));
->>>>>>> b4e91318
+    // オブジェクトが破棄済みの場合は例外をスロー
+    ThrowIfDisposed();
 
     if (entry == null)
     {
@@ -118,8 +105,8 @@
   /// </summary>
   public virtual async Task<bool> AddRangeToBatchAsync(IEnumerable<LogEntry> entries, CancellationToken cancellationToken = default)
   {
-    if (_isDisposed)
-      throw new ObjectDisposedException(nameof(BatchProcessorService));
+    // オブジェクトが破棄済みの場合は例外をスロー
+    ThrowIfDisposed();
 
     if (entries == null)
     {
@@ -185,13 +172,8 @@
   /// </summary>
   public virtual async Task<BatchProcessingResult> ProcessBatchAsync(bool force = false, CancellationToken cancellationToken = default)
   {
-<<<<<<< HEAD
-    // オブジェクトが破棄済みの場合は例外をスロー
-    ThrowIfDisposed();
-=======
-    if (_isDisposed)
-      throw new ObjectDisposedException(nameof(BatchProcessorService));
->>>>>>> b4e91318
+    // オブジェクトが破棄済みの場合は例外をスロー
+    ThrowIfDisposed();
 
     var result = new BatchProcessingResult
     {
@@ -213,77 +195,77 @@
       // 非同期ロックを使用して同時実行を防止
       using (await _processingLock.LockAsync(cancellationToken))
       {
-      var stopwatch = Stopwatch.StartNew();
-
-      try
-      {
-        // バッチが空で、強制処理でない場合は何もしない
-        if (GetBatchItemCount() == 0 && !force)
-        {
-          _logger.LogDebug("Batch is empty, nothing to process");
-          return result;
-        }
-
-        _logger.LogInformation("Processing batch with {Count} items, {Size} bytes",
-            GetBatchItemCount(), GetBatchSizeBytes());
-
-        // バッチ内のアイテムを取得
-        List<LogEntry> itemsToProcess = new List<LogEntry>();
-        
-        _queueLock.EnterWriteLock();
+        var stopwatch = Stopwatch.StartNew();
+
         try
         {
-          // キューからすべてのアイテムを取得
-          while (_batchQueue.TryDequeue(out var item))
-          {
-            if (item != null)
+          // バッチが空で、強制処理でない場合は何もしない
+          if (GetBatchItemCount() == 0 && !force)
+          {
+            _logger.LogDebug("Batch is empty, nothing to process");
+            return result;
+          }
+
+          _logger.LogInformation("Processing batch with {Count} items, {Size} bytes",
+              GetBatchItemCount(), GetBatchSizeBytes());
+
+          // バッチ内のアイテムを取得
+          List<LogEntry> itemsToProcess = new List<LogEntry>();
+
+          _queueLock.EnterWriteLock();
+          try
+          {
+            // キューからすべてのアイテムを取得
+            while (_batchQueue.TryDequeue(out var item))
             {
-              itemsToProcess.Add(item);
+              if (item != null)
+              {
+                itemsToProcess.Add(item);
+              }
             }
-          }
-          
-          // バッチサイズをリセット
-          Interlocked.Exchange(ref _currentBatchSizeBytes, 0);
+
+            // バッチサイズをリセット
+            Interlocked.Exchange(ref _currentBatchSizeBytes, 0);
+          }
+          finally
+          {
+            _queueLock.ExitWriteLock();
+          }
+
+          // 処理するアイテムがある場合
+          if (itemsToProcess.Count > 0)
+          {
+            result.ProcessedItems = itemsToProcess.Count;
+
+            // 並列処理の最適化（最大同時実行数を設定）
+            int maxDegreeOfParallelism = Math.Min(Environment.ProcessorCount, 4);
+
+            // アイテムを並列処理
+            await SynchronizationUtility.ParallelForEachAsync(
+                itemsToProcess,
+                async (item, ct) =>
+                {
+                  // ここでアイテムごとの処理を実装
+                  // 例: IoT Hubにアップロードなど
+                  await Task.Delay(1, ct); // 実際の処理に置き換える
+                  return true;
+                },
+                maxDegreeOfParallelism,
+                cancellationToken);
+          }
+        }
+        catch (Exception ex)
+        {
+          _logger.LogError(ex, "Error processing batch");
+          result.Success = false;
+          result.ErrorMessage = ex.Message;
+          result.Exception = ex;
         }
         finally
         {
-          _queueLock.ExitWriteLock();
-        }
-
-        // 処理するアイテムがある場合
-        if (itemsToProcess.Count > 0)
-        {
-          result.ProcessedItems = itemsToProcess.Count;
-          
-          // 並列処理の最適化（最大同時実行数を設定）
-          int maxDegreeOfParallelism = Math.Min(Environment.ProcessorCount, 4);
-          
-          // アイテムを並列処理
-          await SynchronizationUtility.ParallelForEachAsync(
-              itemsToProcess,
-              async (item, ct) =>
-              {
-                // ここでアイテムごとの処理を実装
-                // 例: IoT Hubにアップロードなど
-                await Task.Delay(1, ct); // 実際の処理に置き換える
-                return true;
-              },
-              maxDegreeOfParallelism,
-              cancellationToken);
-        }
-      }
-      catch (Exception ex)
-      {
-        _logger.LogError(ex, "Error processing batch");
-        result.Success = false;
-        result.ErrorMessage = ex.Message;
-        result.Exception = ex;
-      }
-      finally
-      {
-        stopwatch.Stop();
-        result.ProcessingTimeMs = stopwatch.ElapsedMilliseconds;
-      }
+          stopwatch.Stop();
+          result.ProcessingTimeMs = stopwatch.ElapsedMilliseconds;
+        }
       }
     }
     finally
@@ -303,13 +285,8 @@
   /// </summary>
   public virtual async Task StartAsync(CancellationToken cancellationToken = default)
   {
-<<<<<<< HEAD
-    // オブジェクトが破棄済みの場合は例外をスロー
-    ThrowIfDisposed();
-=======
-    if (_isDisposed)
-      throw new ObjectDisposedException(nameof(BatchProcessorService));
->>>>>>> b4e91318
+    // オブジェクトが破棄済みの場合は例外をスロー
+    ThrowIfDisposed();
 
     if (_isProcessing)
     {
@@ -377,13 +354,8 @@
   /// </summary>
   public virtual async Task StopAsync(CancellationToken cancellationToken = default)
   {
-<<<<<<< HEAD
-    // オブジェクトが破棄済みの場合は例外をスロー
-    ThrowIfDisposed();
-=======
-    if (_isDisposed)
-      throw new ObjectDisposedException(nameof(BatchProcessorService));
->>>>>>> b4e91318
+    // オブジェクトが破棄済みの場合は例外をスロー
+    ThrowIfDisposed();
 
     if (!_isProcessing)
     {
@@ -404,17 +376,10 @@
       // 最後のバッチを処理
       if (_processingTask != null)
       {
-<<<<<<< HEAD
-        await ProcessBatchAsync(true, cancellationToken);
-
-        // タスクが完了するまでのタイムアウトを設定して待機
-        var timeoutTask = Task.Delay(TimeSpan.FromSeconds(10), cancellationToken);
-        await Task.WhenAny(_processingTask, timeoutTask);
-=======
         // 外部のキャンセルトークンを考慮
         using var timeoutCts = new CancellationTokenSource(TimeSpan.FromSeconds(30));
         using var linkedCts = CancellationTokenSource.CreateLinkedTokenSource(timeoutCts.Token, cancellationToken);
-        
+
         try
         {
           await ProcessBatchAsync(true, linkedCts.Token);
@@ -429,12 +394,11 @@
         var completionTask = _processingTask;
         var timeoutTask = Task.Delay(TimeSpan.FromSeconds(10), cancellationToken);
         var completedTask = await Task.WhenAny(completionTask, timeoutTask);
-        
+
         if (completedTask == timeoutTask && !completionTask.IsCompleted)
         {
           _logger.LogWarning("Batch processing task did not complete within timeout");
         }
->>>>>>> b4e91318
       }
     }
     catch (Exception ex)
@@ -453,15 +417,8 @@
   /// <returns>バッチが満杯の場合はtrue</returns>
   public virtual bool IsBatchFull()
   {
-<<<<<<< HEAD
-    // オブジェクトが破棄済みの場合は例外をスロー
-    ThrowIfDisposed();
-
-    return GetBatchSizeBytes() >= _config.MaxBatchSizeBytes ||
-           GetBatchItemCount() >= _config.MaxBatchItems;
-=======
-    if (_isDisposed)
-      throw new ObjectDisposedException(nameof(BatchProcessorService));
+    // オブジェクトが破棄済みの場合は例外をスロー
+    ThrowIfDisposed();
 
     // スレッドセーフな読み取り
     _queueLock.EnterReadLock();
@@ -474,7 +431,6 @@
     {
       _queueLock.ExitReadLock();
     }
->>>>>>> b4e91318
   }
 
   /// <summary>
@@ -483,14 +439,8 @@
   /// <returns>アイテム数</returns>
   public virtual int GetBatchItemCount()
   {
-<<<<<<< HEAD
-    // オブジェクトが破棄済みの場合は例外をスロー
-    ThrowIfDisposed();
-
-    return _batchQueue.Count;
-=======
-    if (_isDisposed)
-      throw new ObjectDisposedException(nameof(BatchProcessorService));
+    // オブジェクトが破棄済みの場合は例外をスロー
+    ThrowIfDisposed();
 
     // スレッドセーフな読み取り
     _queueLock.EnterReadLock();
@@ -502,7 +452,6 @@
     {
       _queueLock.ExitReadLock();
     }
->>>>>>> b4e91318
   }
 
   /// <summary>
@@ -511,18 +460,11 @@
   /// <returns>サイズ（バイト）</returns>
   public virtual long GetBatchSizeBytes()
   {
-<<<<<<< HEAD
-    // オブジェクトが破棄済みの場合は例外をスロー
-    ThrowIfDisposed();
-
-    return _currentBatchSizeBytes;
-=======
-    if (_isDisposed)
-      throw new ObjectDisposedException(nameof(BatchProcessorService));
+    // オブジェクトが破棄済みの場合は例外をスロー
+    ThrowIfDisposed();
 
     // アトミックな読み取り
     return Interlocked.Read(ref _currentBatchSizeBytes);
->>>>>>> b4e91318
   }
 
   /// <summary>
@@ -550,36 +492,7 @@
   }
 
   /// <summary>
-<<<<<<< HEAD
   /// リソースのサイズを推定します
-=======
-  /// リソースを非同期で解放します
-  /// </summary>
-  public async ValueTask DisposeAsync()
-  {
-    await DisposeAsyncCore();
-    Dispose(false);
-    GC.SuppressFinalize(this);
-  }
-
-  /// <summary>
-  /// リソースを非同期で解放する内部実装
-  /// </summary>
-  protected virtual async ValueTask DisposeAsyncCore()
-  {
-    if (_isDisposed)
-      return;
-
-    // 処理中のタスクを停止
-    if (_isProcessing)
-    {
-      await StopAsync(CancellationToken.None);
-    }
-  }
-
-  /// <summary>
-  /// リソースを解放します
->>>>>>> b4e91318
   /// </summary>
   /// <returns>推定サイズ（バイト単位）</returns>
   protected override long EstimateResourceSize()
@@ -621,80 +534,6 @@
       catch (Exception ex)
       {
         _logger.LogWarning(ex, "残りのバッチの解放中にエラーが発生しました");
-      }
-
-      // リソースの解放
-      _processingTokenSource.Dispose();
-      _processingLock.Dispose();
-
-      // キューをクリア
-      while (_batchQueue.TryDequeue(out _)) { }
-      Interlocked.Exchange(ref _currentBatchSizeBytes, 0);
-
-      _isProcessing = false;
-    }
-    catch (Exception ex)
-    {
-      _logger.LogError(ex, "BatchProcessorServiceのリソース解放中にエラーが発生しました");
-    }
-
-    // 基底クラスの処理を呼び出す
-    base.ReleaseManagedResources();
-  }
-
-  /// <summary>
-<<<<<<< HEAD
-  /// マネージドリソースを非同期で解放します
-=======
-  /// リソースを解放します
->>>>>>> b4e91318
-  /// </summary>
-  protected override async ValueTask ReleaseManagedResourcesAsync()
-  {
-<<<<<<< HEAD
-    _logger.LogInformation("BatchProcessorServiceのリソースを非同期で解放します");
-
-    try
-=======
-    if (_isDisposed)
-      return;
-
-    if (disposing)
->>>>>>> b4e91318
-    {
-      // 処理中のタスクをキャンセル
-      if (!_processingTokenSource.IsCancellationRequested)
-      {
-        _processingTokenSource.Cancel();
-      }
-
-      // 残りのバッチを非同期で処理
-      try
-      {
-        if (_isProcessing && _processingTask != null)
-        {
-          // 残りのバッチを短いタイムアウトで処理
-          using var cts = new CancellationTokenSource(TimeSpan.FromSeconds(5));
-          await ProcessBatchAsync(true, cts.Token).ConfigureAwait(false);
-
-          // タスクが完了するまで待機
-          var timeoutTask = Task.Delay(TimeSpan.FromSeconds(5));
-          await Task.WhenAny(_processingTask, timeoutTask).ConfigureAwait(false);
-
-          if (!_processingTask.IsCompleted)
-          {
-            _logger.LogWarning("非同期タスクの完了待機がタイムアウトしました");
-          }
-        }
-      }
-      catch (OperationCanceledException)
-      {
-        // タイムアウトは正常な動作
-        _logger.LogInformation("バッチ処理のキャンセルが成功しました");
-      }
-      catch (Exception ex)
-      {
-        _logger.LogWarning(ex, "残りのバッチの非同期解放中にエラーが発生しました");
       }
 
       // リソースの解放
@@ -709,7 +548,71 @@
 
       _isProcessing = false;
     }
-<<<<<<< HEAD
+    catch (Exception ex)
+    {
+      _logger.LogError(ex, "BatchProcessorServiceのリソース解放中にエラーが発生しました");
+    }
+
+    // 基底クラスの処理を呼び出す
+    base.ReleaseManagedResources();
+  }
+
+  /// <summary>
+  /// マネージドリソースを非同期で解放します
+  /// </summary>
+  protected override async ValueTask ReleaseManagedResourcesAsync()
+  {
+    _logger.LogInformation("BatchProcessorServiceのリソースを非同期で解放します");
+
+    try
+    {
+      // 処理中のタスクをキャンセル
+      if (!_processingTokenSource.IsCancellationRequested)
+      {
+        _processingTokenSource.Cancel();
+      }
+
+      // 残りのバッチを非同期で処理
+      try
+      {
+        if (_isProcessing && _processingTask != null)
+        {
+          // 残りのバッチを短いタイムアウトで処理
+          using var cts = new CancellationTokenSource(TimeSpan.FromSeconds(5));
+          await ProcessBatchAsync(true, cts.Token).ConfigureAwait(false);
+
+          // タスクが完了するまで待機
+          var timeoutTask = Task.Delay(TimeSpan.FromSeconds(5));
+          await Task.WhenAny(_processingTask, timeoutTask).ConfigureAwait(false);
+
+          if (!_processingTask.IsCompleted)
+          {
+            _logger.LogWarning("非同期タスクの完了待機がタイムアウトしました");
+          }
+        }
+      }
+      catch (OperationCanceledException)
+      {
+        // タイムアウトは正常な動作
+        _logger.LogInformation("バッチ処理のキャンセルが成功しました");
+      }
+      catch (Exception ex)
+      {
+        _logger.LogWarning(ex, "残りのバッチの非同期解放中にエラーが発生しました");
+      }
+
+      // リソースの解放
+      _processingTokenSource.Dispose();
+      _batchSizeLock.Dispose();
+      _queueLock.Dispose();
+      _processingLock.Dispose();
+
+      // キューをクリア
+      while (_batchQueue.TryDequeue(out _)) { }
+      Interlocked.Exchange(ref _currentBatchSizeBytes, 0);
+
+      _isProcessing = false;
+    }
     catch (Exception ex)
     {
       _logger.LogError(ex, "BatchProcessorServiceのリソース非同期解放中にエラーが発生しました");
@@ -717,9 +620,5 @@
 
     // 基底クラスの処理を呼び出す
     await base.ReleaseManagedResourcesAsync().ConfigureAwait(false);
-=======
-
-    _isDisposed = true;
->>>>>>> b4e91318
   }
 }